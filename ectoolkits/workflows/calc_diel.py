import numpy.typing as npt
import numpy as np
import matplotlib.pyplot as plt
from scipy.stats import linregress
from typing import Dict
from typing import List
from pathlib import Path
import shutil
from dpdispatcher import Machine, Resources, Task, Submission
from cp2k_input_tools.parser import CP2KInputParser, CP2KInputParserSimplified
from cp2k_input_tools.generator import CP2KInputGenerator
from cp2kdata.block_parser.dipole import parse_dipole_list
from cp2kdata import Cp2kOutput
from cp2kdata import Cp2kCube
from cp2kdata.units import au2A
from ectoolkits.analysis.dielectric_constant import get_dielectric_constant_profile

DIPOLE_MOMENT_FILE = "moments.dat"
DENSITY_FILE = "*-ELECTRON_DENSITY*.cube"
CP2K_LOG_FILE = "cp2k.log"
<<<<<<< HEAD
debye2au = 4.26133088E-01/1.08312217E+00

=======
debye2au=4.26133088E-01/1.08312217E+00
>>>>>>> 841a122e

def copy_file_list(file_list, target_dir):
    target_dir = Path(target_dir)
    for file in file_list:
        file = Path(file)
        file_basename = file.name
        src = file
        dst = target_dir/file_basename
        if src.is_dir():
            shutil.copytree(src, dst, symlinks=True)
            print(f"COPY directory {src}")
            print(f"TO {dst}")
        elif src.is_file():
            shutil.copy2(src, dst)
            print(f"COPY file {src}")
            print(f"TO {dst}")


def file_to_list(fname: str):
    with open(fname, 'r') as fp:
        output_file = fp.read()
    return output_file


def get_dipole_moment_array(task_work_path_list: List[str],

<<<<<<< HEAD
                            output_dir: str,
                            axis: str):
=======
                           output_dir: str,
                           axis: str):
>>>>>>> 841a122e
    index_dict = {
        'x': 0,
        'y': 1,
        'z': 2,
    }

    dipole_moment_array = []
    for task_work_path in task_work_path_list:
        output_dir = Path(output_dir)
<<<<<<< HEAD
        output_file = file_to_list(
            output_dir/task_work_path/DIPOLE_MOMENT_FILE)
        dipole_moment_array.append(parse_dipole_list(
            output_file)[0][index_dict[axis]])
=======
        output_file = file_to_list(output_dir/task_work_path/DIPOLE_MOMENT_FILE)
        dipole_moment_array.append(parse_dipole_list(output_file)[0][index_dict[axis]])
>>>>>>> 841a122e
    return np.array(dipole_moment_array)*debye2au


def get_volume_array(task_work_path_list: List[str],
                     output_dir: str,):
    volume_array = []
    for task_work_path in task_work_path_list:
        output_dir = Path(output_dir)
        cp2k_output = Cp2kOutput(output_dir/task_work_path/CP2K_LOG_FILE)
        cell = cp2k_output.get_all_cells()[0]
        volume = np.linalg.det(cell)/(au2A**3)
        volume_array.append(volume)
    return np.array(volume_array)


def get_dielectric_constant(dipole_moment_array: npt.NDArray[np.float64],
                            intensity_array: npt.NDArray[np.float64],
                            volume_array: npt.NDArray[np.float64],):

    polarization_array = dipole_moment_array/volume_array
    slope, intercept, r, p, se = linregress(
        intensity_array, polarization_array)
    dielectric_constant = slope * 4 * np.pi + 1
    return dielectric_constant


def plot_dielectric_fitting(intensity_array: npt.NDArray[np.float64],
                            dipole_moment_array: npt.NDArray[np.float64],
                            dielectric_constant: npt.NDArray[np.float64],
                            output_dir: str,
                            axis: str,
                            ):

    # for plotting
<<<<<<< HEAD
    slope, intercept, r, p, se = linregress(
        intensity_array, dipole_moment_array)
=======
    slope, intercept, r, p, se = linregress(intensity_array, dipole_moment_array)
>>>>>>> 841a122e

    output_dir = Path(output_dir)
    plt.style.use('cp2kdata.matplotlibstyle.jcp')
    row = 1
    col = 1
<<<<<<< HEAD
    fig = plt.figure(figsize=(3.37*col, 1.89*row), dpi=600, facecolor='white')
    gs = fig.add_gridspec(row, col)
    ax = fig.add_subplot(gs[0])
=======
    fig = plt.figure(figsize=(3.37*col,1.89*row), dpi=600, facecolor='white')
    gs = fig.add_gridspec(row,col)
    ax  = fig.add_subplot(gs[0])
>>>>>>> 841a122e

    ax.scatter(intensity_array, dipole_moment_array)

    xlim = ax.get_xlim()
    x = np.linspace(xlim[0], xlim[1], 100)
    ax.plot(x, slope*x+intercept, "--")

    ax.set_ylim(bottom=0)
    ax.set_xlim(left=0)
    ax.set_ylabel("Dipole Moment [a.u.]")
    ax.set_xlabel(f"Efield {axis} [a.u.]")
<<<<<<< HEAD
    fig.savefig(output_dir/"dielectric_fitting.png",
                dpi=600, bbox_inches='tight')

=======
    fig.savefig(output_dir/"dielectric_fitting.png", dpi=600, bbox_inches='tight')
                    
>>>>>>> 841a122e

def get_dielectic_constant_atomic(task_work_path_list: List[str],
                                  output_dir: str,
                                  intensity: npt.NDArray[np.float64],
                                  axis: str,
                                  ):
    output_dir = Path(output_dir)
<<<<<<< HEAD
    den_file_1 = list(
        (output_dir/task_work_path_list[0]).glob(DENSITY_FILE))[0]
    den_file_2 = list(
        (output_dir/task_work_path_list[1]).glob(DENSITY_FILE))[0]
    rho_cube_1 = Cp2kCube(den_file_1)
    rho_cube_2 = Cp2kCube(den_file_2)

    dipole_moment_array = get_dipole_moment_array(
        task_work_path_list, output_dir, axis)
=======
    den_file_1 = list((output_dir/task_work_path_list[0]).glob(DENSITY_FILE))[0]
    den_file_2 = list((output_dir/task_work_path_list[1]).glob(DENSITY_FILE))[0]
    rho_cube_1 = Cp2kCube(den_file_1)
    rho_cube_2 = Cp2kCube(den_file_2)

    dipole_moment_array = get_dipole_moment_array(task_work_path_list, output_dir, axis)
>>>>>>> 841a122e
    volume_array = get_volume_array(task_work_path_list, output_dir)
    polarization_array = dipole_moment_array/volume_array
    Delta_macro_polarization = polarization_array[1]-polarization_array[0]

<<<<<<< HEAD
    z, dielectric_constant = get_dielectric_constant_profile(rho_1=rho_cube_1,
                                                             rho_2=rho_cube_2,
                                                             Delta_macro_Efield=2.0*intensity,
                                                             Delta_macro_polarization=Delta_macro_polarization,
                                                             axis=axis)
    return z, dielectric_constant


def gen_cp2k_input_dict(input_file: str,
=======
    z, dielectric_constant = get_dielectric_constant_profile(rho_1=rho_cube_1, 
                                                             rho_2=rho_cube_2, 
                                                             Delta_macro_Efield=2.0*intensity, 
                                                             Delta_macro_polarization=Delta_macro_polarization,
                                                             axis=axis)
    return z, dielectric_constant
                
    

def gen_cp2k_input_dict(input_file: str, 
>>>>>>> 841a122e
                        canonical: bool
                        ):
    if canonical:
        parser = CP2KInputParser()
    else:
        parser = CP2KInputParserSimplified()
    with open(input_file) as fhandle:
        input_dict = parser.parse(fhandle)
    return input_dict


def write_cp2k_input(input_dict: Dict,
                     file_name: str
                     ):
    generator = CP2KInputGenerator()
    with open(file_name, "w") as fhandle:
        for line in generator.line_iter(input_dict):
            fhandle.write(f"{line}\n")


def add_efield_input(input_dict: Dict,
                     intensity: float,
                     displacement_field: bool,
                     polarisation: npt.NDArray[np.float64],
                     d_filter: npt.NDArray[np.float64],
                     ):

    # Add the efield input to the input dictionary
    assert len(input_dict['+force_eval']) == 1, \
        "Only one FORCE_EVAL is supported for now"
    input_dict['+force_eval'][0]['+dft']['+periodic_efield'] = {}
    input_dict['+force_eval'][0]['+dft']['+periodic_efield']['intensity'] = intensity
    input_dict['+force_eval'][0]['+dft']['+periodic_efield']['displacement_field'] = displacement_field
    input_dict['+force_eval'][0]['+dft']['+periodic_efield']['polarisation'] = polarisation
    input_dict['+force_eval'][0]['+dft']['+periodic_efield']['d_filter'] = d_filter

    return input_dict


def add_print_moments(input_dict: Dict,
                      periodic: bool,
                      filename: str,
                      ):
    # Add the print moments input to the input dictionary
    assert len(input_dict['+force_eval']) == 1, \
        "Only one FORCE_EVAL is supported for now"
<<<<<<< HEAD

    if '+print' not in input_dict['+force_eval'][0]['+dft']:
        input_dict['+force_eval'][0]['+dft']['+print'] = {}

=======
    
    if '+print' not in input_dict['+force_eval'][0]['+dft']:
        input_dict['+force_eval'][0]['+dft']['+print'] = {}
    
>>>>>>> 841a122e
    moment_dict = {
        '+moments': {
            'periodic': periodic,
            'filename': filename,
        }
    }
    input_dict['+force_eval'][0]['+dft']['+print'].update(moment_dict)
    return input_dict

<<<<<<< HEAD

def add_print_density(input_dict: Dict,
                      ):
    # Add the print moments input to the input dictionary
    assert len(input_dict['+force_eval']) == 1, \
        "Only one FORCE_EVAL is supported for now"

    if '+print' not in input_dict['+force_eval'][0]['+dft']:
        input_dict['+force_eval'][0]['+dft']['+print'] = {}

    density_dict = {
        '+e_density_cube': {
            '+each': {
=======
def add_print_density(input_dict: Dict,
                        ):
    # Add the print moments input to the input dictionary
    assert len(input_dict['+force_eval']) == 1, \
        "Only one FORCE_EVAL is supported for now"
    
    if '+print' not in input_dict['+force_eval'][0]['+dft']:
        input_dict['+force_eval'][0]['+dft']['+print'] = {}
    
    density_dict = {
        '+e_density_cube': {
            'stride': '1 1 1',
            '+each':{
>>>>>>> 841a122e
                'geo_opt': '0'
            }
        }
    }
    input_dict['+force_eval'][0]['+dft']['+print'].update(density_dict)

    return input_dict


def add_run_type(input_dict: Dict,
                 run_type: str,
                 ):
    # Add the run type input to the input dictionary
    assert len(input_dict['+force_eval']) == 1, \
        "Only one FORCE_EVAL is supported for now"
    input_dict['+global']['run_type'] = run_type
    return input_dict


def add_restart_wfn(input_dict: Dict,
                    restart_wfn: str,
                    ):
    # Add the restart wfn path to the input dictionary
    assert len(input_dict['+force_eval']) == 1, \
        "Only one FORCE_EVAL is supported for now"
    restart_wfn = Path(restart_wfn)
    # always make sure the wfn is only one level higher than the input file
    input_dict['+force_eval'][0]['+dft']['wfn_restart_file_name'] = \
        f"../{restart_wfn.name}"
    return input_dict

<<<<<<< HEAD

=======
>>>>>>> 841a122e
def plot_dielectric_profile(z: npt.NDArray[np.float64],
                            dielectric_constant: npt.NDArray[np.float64],
                            output_dir: str,
                            axis: str,
                            ):
    output_dir = Path(output_dir)
    plt.style.use('cp2kdata.matplotlibstyle.jcp')
    row = 1
    col = 1
<<<<<<< HEAD
    fig = plt.figure(figsize=(3.37*col, 1.89*row), dpi=600, facecolor='white')
    gs = fig.add_gridspec(row, col)
    ax = fig.add_subplot(gs[0])
=======
    fig = plt.figure(figsize=(3.37*col,1.89*row), dpi=600, facecolor='white')
    gs = fig.add_gridspec(row,col)
    ax  = fig.add_subplot(gs[0])
>>>>>>> 841a122e
    ax.plot(z, dielectric_constant)
    ax.set_ylim(bottom=0)
    ax.set_ylabel(r"$\varepsilon_{\infty}$")
    ax.set_xlabel(f"{axis} [Bohr]")
<<<<<<< HEAD
    fig.savefig(output_dir/"dielectric_profile.png",
                dpi=600, bbox_inches='tight')

=======
    fig.savefig(output_dir/"dielectric_profile.png", dpi=600, bbox_inches='tight')
    
>>>>>>> 841a122e

def gen_calc_opposite_efield(input_dict: Dict,
                             intensity: npt.NDArray[np.float64],
                             displacement_field: bool,
                             axis: str,
                             periodic: bool,
                             eps_type: str,
                             filename: str,
                             output_dir: str,
                             extra_forward_files: List[str],
<<<<<<< HEAD
                             restart_wfn: str = None,
=======
                             restart_wfn: str=None,
>>>>>>> 841a122e
                             ):
    # for the atomic dielectric constant calculation
    direction_vector = {
        'x': np.array([1.0, 0.0, 0.0]),
        'y': np.array([0.0, 1.0, 0.0]),
        'z': np.array([0.0, 0.0, 1.0]),
    }
    # store the path for each calculation
    task_work_path_list = []
    # produce input files for each calculation
    output_dir = Path(output_dir)

    # Add the print moments input to the input dictionary
    input_dict = add_print_moments(input_dict, periodic, filename)
    input_dict = add_print_density(input_dict)
    if eps_type == "optical":
        input_dict = add_run_type(input_dict, "ENERGY_FORCE")
    elif eps_type == "static":
        input_dict = add_run_type(input_dict, "GEO_OPT")

<<<<<<< HEAD
    if restart_wfn is not None:
        input_dict = add_restart_wfn(input_dict, restart_wfn)

    # Add the efield input to the input dictionary

    for sign in [-1, 1]:
        input_dict = add_efield_input(input_dict=input_dict,
                                      intensity=intensity,
                                      displacement_field=displacement_field,
                                      polarisation=list(
                                          sign*direction_vector[axis]),
=======

    if restart_wfn is not None:
        input_dict = add_restart_wfn(input_dict, restart_wfn)
    
    # Add the efield input to the input dictionary
    
    for sign in [-1, 1]:
        input_dict = add_efield_input(input_dict=input_dict, 
                                      intensity=intensity, 
                                      displacement_field=displacement_field, 
                                      polarisation=list(sign*direction_vector[axis]), 
>>>>>>> 841a122e
                                      d_filter=list(direction_vector[axis]))

        # Write the input dictionary to a file
        single_calc_dir = output_dir/f"efield_{(sign*intensity):7.6f}"
        single_calc_dir.mkdir(parents=True, exist_ok=True)
        # task_work_path should be relative to the work_base, i.e. output_dir
        task_work_path_list.append(single_calc_dir.name)

        output_file = single_calc_dir/"input.inp"
        write_cp2k_input(input_dict, output_file)
<<<<<<< HEAD
        print(
            f"Input file for efield {intensity:7.6f} written to {output_file}")
=======
        print(f"Input file for efield {intensity:7.6f} written to {output_file}")
>>>>>>> 841a122e
        copy_file_list(extra_forward_files, single_calc_dir)

    return task_work_path_list

<<<<<<< HEAD

=======
>>>>>>> 841a122e
def gen_series_calc_efield(input_dict: Dict,
                           intensity_array: npt.NDArray[np.float64],
                           displacement_field: bool,
                           axis: str,
                           periodic: bool,
                           eps_type: str,
                           filename: str,
                           output_dir: str,
                           extra_forward_files: List[str],
                           restart_wfn: str = None,
                           ):
    # for the global dielectric constant calculation
    direction_vector = {
        'x': np.array([1.0, 0.0, 0.0]),
        'y': np.array([0.0, 1.0, 0.0]),
        'z': np.array([0.0, 0.0, 1.0]),
    }
    # store the path for each calculation
    task_work_path_list = []
    # produce input files for each calculation
    output_dir = Path(output_dir)

    # Add the print moments input to the input dictionary
    input_dict = add_print_moments(input_dict, periodic, filename)
    if eps_type == "optical":
        input_dict = add_run_type(input_dict, "ENERGY_FORCE")
    elif eps_type == "static":
        input_dict = add_run_type(input_dict, "GEO_OPT")

    if restart_wfn is not None:
        input_dict = add_restart_wfn(input_dict, restart_wfn)
    # Add the efield input to the input dictionary
    for intensity in intensity_array:
<<<<<<< HEAD
        input_dict = add_efield_input(input_dict=input_dict,
                                      intensity=intensity,
                                      displacement_field=displacement_field,
                                      polarisation=list(
                                          direction_vector[axis]),
=======
        input_dict = add_efield_input(input_dict=input_dict, 
                                      intensity=intensity, 
                                      displacement_field=displacement_field, 
                                      polarisation=list(direction_vector[axis]), 
>>>>>>> 841a122e
                                      d_filter=list(direction_vector[axis]),
                                      )

        # Write the input dictionary to a file
        single_calc_dir = output_dir/f"efield_{intensity:7.6f}"
        single_calc_dir.mkdir(parents=True, exist_ok=True)
        # task_work_path should be relative to the work_base, i.e. output_dir
        task_work_path_list.append(single_calc_dir.name)

        output_file = single_calc_dir/"input.inp"
        write_cp2k_input(input_dict, output_file)
        print(
            f"Input file for efield {intensity:7.6f} written to {output_file}")
        copy_file_list(extra_forward_files, single_calc_dir)

    return task_work_path_list

<<<<<<< HEAD

def gen_task_list(command: str,
                  task_work_path_list: List[str],
                  extra_forward_files: List[str],
=======
def gen_task_list(command: str, 
                  task_work_path_list: List[str], 
                  extra_forward_files: List[str], 
>>>>>>> 841a122e
                  backward_files: List[str]):
    # generate task list
    task_list = []

    outlog = CP2K_LOG_FILE
    forward_files = extra_forward_files + ["input.inp"]

    for task_work_path in task_work_path_list:
        task = Task(command=command,
                    task_work_path=task_work_path,
                    forward_files=forward_files,
                    backward_files=backward_files,
                    outlog=outlog)
        task_list.append(task)
    return task_list


def calc_diel_global(input_file: str,
                     intensity_array: npt.NDArray[np.float64],
                     axis: str,
                     eps_type: str,
                     output_dir: str,
                     machine_dict: Dict,
                     resources_dict: Dict,
                     command: str,
<<<<<<< HEAD
                     extra_forward_files: List[str] = [],
                     extra_forward_common_files: List[str] = [],
                     restart_wfn: str = None,
                     dry_run: bool = False,
=======
                     extra_forward_files: List[str]=[],
                     extra_forward_common_files: List[str]=[],
                     restart_wfn: str=None,
                     dry_run: bool=False,
>>>>>>> 841a122e
                     ):
    # gen input dict
    template_input_dict = gen_cp2k_input_dict(input_file, canonical=True)
    # gen task work path list
<<<<<<< HEAD

    task_work_path_list = \
        gen_series_calc_efield(input_dict=template_input_dict,
                               intensity_array=intensity_array,
                               displacement_field=False,
                               axis=axis,
                               periodic=True,
                               eps_type=eps_type,
                               filename="="+DIPOLE_MOMENT_FILE,
=======
    
    task_work_path_list = \
        gen_series_calc_efield(input_dict=template_input_dict, 
                               intensity_array=intensity_array, 
                               displacement_field=False, 
                               axis=axis,
                               periodic=True, 
                               eps_type=eps_type,
                               filename="="+DIPOLE_MOMENT_FILE, 
>>>>>>> 841a122e
                               output_dir=output_dir,
                               extra_forward_files=extra_forward_files,
                               restart_wfn=restart_wfn
                               )
    # gen task
<<<<<<< HEAD
    task_list = gen_task_list(command=command,
                              task_work_path_list=task_work_path_list,
                              extra_forward_files=extra_forward_files,
                              backward_files=[
                                  DIPOLE_MOMENT_FILE, CP2K_LOG_FILE]
=======
    task_list = gen_task_list(command=command, 
                              task_work_path_list=task_work_path_list, 
                              extra_forward_files=extra_forward_files,
                              backward_files=[DIPOLE_MOMENT_FILE, CP2K_LOG_FILE]
>>>>>>> 841a122e
                              )
    # submission
    machine = Machine.load_from_dict(machine_dict)
    resources = Resources.load_from_dict(resources_dict)
    # to absolute path
    # TODO: bug here the common files cannot be uploaded using LazyLocalContext.
    forward_common_files = extra_forward_common_files
    if restart_wfn:
        forward_common_files.append(restart_wfn)
    # copy to the work base directory so that it can be uploaded
    copy_file_list(forward_common_files, output_dir)
    # workbase will be transfer to absolute path
    # local_root/taskpath is the full path for upload files
    submission = Submission(work_base=output_dir,
                            machine=machine,
                            resources=resources,
                            task_list=task_list,
                            forward_common_files=forward_common_files,
                            backward_common_files=[],
                            )
    if dry_run:
        # dry_run has been already true
        exit_on_submit = True
    else:
<<<<<<< HEAD
        exit_on_submit = False
    submission.run_submission(dry_run=dry_run, exit_on_submit=exit_on_submit)

    dipole_moment_array = get_dipole_moment_array(
        task_work_path_list, output_dir, axis)
=======
        exit_on_submit = False         
    submission.run_submission(dry_run=dry_run, exit_on_submit=exit_on_submit)

    dipole_moment_array = get_dipole_moment_array(task_work_path_list, output_dir, axis)
>>>>>>> 841a122e
    volume_array = get_volume_array(task_work_path_list, output_dir)
    # use one volume for all calculation
    dielectric_constant = get_dielectric_constant(dipole_moment_array,
                                                  intensity_array,
                                                  volume_array)
<<<<<<< HEAD
    plot_dielectric_fitting(intensity_array=intensity_array,
                            dipole_moment_array=dipole_moment_array,
                            dielectric_constant=dielectric_constant,
                            output_dir=output_dir,
=======
    plot_dielectric_fitting(intensity_array=intensity_array, 
                            dipole_moment_array=dipole_moment_array, 
                            dielectric_constant=dielectric_constant, 
                            output_dir=output_dir, 
>>>>>>> 841a122e
                            axis=axis,)
    #
    output_dir = Path(output_dir)
    np.savetxt(output_dir/"dipole_moment_array.dat", dipole_moment_array)
    np.savetxt(output_dir/"intensity_array.dat", intensity_array)
    np.savetxt(output_dir/"volume_array.dat", volume_array)

    print(f"The Dielectric Constant is {dielectric_constant:10.6f}")
    print("Workflow for Calculation of Dielectric Constant Complete!")


def calc_diel_atomic(input_file: str,
                     intensity: npt.NDArray[np.float64],
                     axis: str,
                     eps_type: str,
                     output_dir: str,
                     machine_dict: Dict,
                     resources_dict: Dict,
                     command: str,
<<<<<<< HEAD
                     extra_forward_files: List[str] = [],
                     extra_forward_common_files: List[str] = [],
                     restart_wfn: str = None,
                     dry_run: bool = False,
=======
                     extra_forward_files: List[str]=[],
                     extra_forward_common_files: List[str]=[],
                     restart_wfn: str=None,
                     dry_run: bool=False,
>>>>>>> 841a122e
                     ):
    # gen input dict
    template_input_dict = gen_cp2k_input_dict(input_file, canonical=True)
    # gen task work path list
    task_work_path_list = \
<<<<<<< HEAD
        gen_calc_opposite_efield(input_dict=template_input_dict,
                                 intensity=intensity,
                                 displacement_field=False,
                                 axis=axis,
                                 periodic=True,
                                 eps_type=eps_type,
                                 filename="="+DIPOLE_MOMENT_FILE,
=======
        gen_calc_opposite_efield(input_dict=template_input_dict, 
                                 intensity=intensity, 
                                 displacement_field=False,
                                 axis=axis, 
                                 periodic=True, 
                                 eps_type=eps_type,
                                 filename="="+DIPOLE_MOMENT_FILE, 
>>>>>>> 841a122e
                                 output_dir=output_dir,
                                 extra_forward_files=extra_forward_files,
                                 restart_wfn=restart_wfn
                                 )

    # gen task
<<<<<<< HEAD
    task_list = gen_task_list(command=command,
                              task_work_path_list=task_work_path_list,
                              extra_forward_files=extra_forward_files,
                              backward_files=[DIPOLE_MOMENT_FILE,
                                              CP2K_LOG_FILE, DENSITY_FILE]
=======
    task_list = gen_task_list(command=command, 
                              task_work_path_list=task_work_path_list, 
                              extra_forward_files=extra_forward_files,
                              backward_files=[DIPOLE_MOMENT_FILE, CP2K_LOG_FILE, DENSITY_FILE]
>>>>>>> 841a122e
                              )
    # submission
    machine = Machine.load_from_dict(machine_dict)
    resources = Resources.load_from_dict(resources_dict)
    # to absolute path
<<<<<<< HEAD
    # TODO: bug here the common files cannot be uploaded using LazyLocalContext.
=======
    #TODO: bug here the common files cannot be uploaded using LazyLocalContext.
>>>>>>> 841a122e
    forward_common_files = extra_forward_common_files
    if restart_wfn:
        forward_common_files.append(restart_wfn)
    # copy to the work base directory so that it can be uploaded
    copy_file_list(forward_common_files, output_dir)
    # workbase will be coverted to absolute path
<<<<<<< HEAD
    # local_root/taskpath is the full path for upload files
    submission = Submission(work_base=output_dir,
                            machine=machine,
                            resources=resources,
                            task_list=task_list,
=======
    # local_root/taskpath is the full path for upload files 
    submission = Submission(work_base=output_dir,
                            machine=machine,
                            resources=resources, 
                            task_list=task_list, 
>>>>>>> 841a122e
                            forward_common_files=forward_common_files,
                            backward_common_files=[],
                            )
    if dry_run:
        # dry_run has been already true
        exit_on_submit = True
    else:
<<<<<<< HEAD
        exit_on_submit = False
=======
        exit_on_submit = False              
>>>>>>> 841a122e
    submission.run_submission(dry_run=dry_run, exit_on_submit=exit_on_submit)

    z, dielectric_constant = get_dielectic_constant_atomic(task_work_path_list=task_work_path_list,
                                                           output_dir=output_dir,
                                                           intensity=intensity,
                                                           axis=axis
                                                           )

    output_dir = Path(output_dir)
<<<<<<< HEAD
    np.savetxt(output_dir/"diel_profile.dat",
               np.array([z, dielectric_constant]).T)
    plot_dielectric_profile(z, dielectric_constant, output_dir, axis)
    print("Workflow for Calculation of Dielectric Constant Complete!")


def calc_diel(input_dict: Dict,
              machine_dict: Dict,
              resources_dict: Dict,
              dry_run: bool = False,
=======
    np.savetxt(output_dir/"diel_profile.dat", np.array([z, dielectric_constant]).T)
    plot_dielectric_profile(z, dielectric_constant, output_dir, axis)
    print("Workflow for Calculation of Dielectric Constant Complete!")

def calc_diel(input_dict: Dict, 
              machine_dict: Dict, 
              resources_dict: Dict, 
              dry_run: bool=False,
>>>>>>> 841a122e
              ):
    # the wrap function for different types of dielectric constant calculation

    scale = input_dict.pop('scale', 'global')
    if scale == 'global':
<<<<<<< HEAD
        calc_diel_global(**input_dict,
                         machine_dict=machine_dict,
                         resources_dict=resources_dict,
                         dry_run=dry_run)
    elif scale == 'atomic':
        calc_diel_atomic(**input_dict,
                         machine_dict=machine_dict,
=======
        calc_diel_global(**input_dict, 
                         machine_dict=machine_dict, 
                         resources_dict=resources_dict,
                         dry_run=dry_run)
    elif scale == 'atomic':
        calc_diel_atomic(**input_dict, 
                         machine_dict=machine_dict, 
>>>>>>> 841a122e
                         resources_dict=resources_dict,
                         dry_run=dry_run)
    else:
        print(f"The scale {scale} is not supported!")<|MERGE_RESOLUTION|>--- conflicted
+++ resolved
@@ -18,12 +18,8 @@
 DIPOLE_MOMENT_FILE = "moments.dat"
 DENSITY_FILE = "*-ELECTRON_DENSITY*.cube"
 CP2K_LOG_FILE = "cp2k.log"
-<<<<<<< HEAD
 debye2au = 4.26133088E-01/1.08312217E+00
 
-=======
-debye2au=4.26133088E-01/1.08312217E+00
->>>>>>> 841a122e
 
 def copy_file_list(file_list, target_dir):
     target_dir = Path(target_dir)
@@ -49,14 +45,8 @@
 
 
 def get_dipole_moment_array(task_work_path_list: List[str],
-
-<<<<<<< HEAD
                             output_dir: str,
                             axis: str):
-=======
-                           output_dir: str,
-                           axis: str):
->>>>>>> 841a122e
     index_dict = {
         'x': 0,
         'y': 1,
@@ -66,15 +56,10 @@
     dipole_moment_array = []
     for task_work_path in task_work_path_list:
         output_dir = Path(output_dir)
-<<<<<<< HEAD
         output_file = file_to_list(
             output_dir/task_work_path/DIPOLE_MOMENT_FILE)
         dipole_moment_array.append(parse_dipole_list(
             output_file)[0][index_dict[axis]])
-=======
-        output_file = file_to_list(output_dir/task_work_path/DIPOLE_MOMENT_FILE)
-        dipole_moment_array.append(parse_dipole_list(output_file)[0][index_dict[axis]])
->>>>>>> 841a122e
     return np.array(dipole_moment_array)*debye2au
 
 
@@ -109,26 +94,16 @@
                             ):
 
     # for plotting
-<<<<<<< HEAD
     slope, intercept, r, p, se = linregress(
         intensity_array, dipole_moment_array)
-=======
-    slope, intercept, r, p, se = linregress(intensity_array, dipole_moment_array)
->>>>>>> 841a122e
 
     output_dir = Path(output_dir)
     plt.style.use('cp2kdata.matplotlibstyle.jcp')
     row = 1
     col = 1
-<<<<<<< HEAD
     fig = plt.figure(figsize=(3.37*col, 1.89*row), dpi=600, facecolor='white')
     gs = fig.add_gridspec(row, col)
     ax = fig.add_subplot(gs[0])
-=======
-    fig = plt.figure(figsize=(3.37*col,1.89*row), dpi=600, facecolor='white')
-    gs = fig.add_gridspec(row,col)
-    ax  = fig.add_subplot(gs[0])
->>>>>>> 841a122e
 
     ax.scatter(intensity_array, dipole_moment_array)
 
@@ -140,14 +115,9 @@
     ax.set_xlim(left=0)
     ax.set_ylabel("Dipole Moment [a.u.]")
     ax.set_xlabel(f"Efield {axis} [a.u.]")
-<<<<<<< HEAD
     fig.savefig(output_dir/"dielectric_fitting.png",
                 dpi=600, bbox_inches='tight')
 
-=======
-    fig.savefig(output_dir/"dielectric_fitting.png", dpi=600, bbox_inches='tight')
-                    
->>>>>>> 841a122e
 
 def get_dielectic_constant_atomic(task_work_path_list: List[str],
                                   output_dir: str,
@@ -155,7 +125,6 @@
                                   axis: str,
                                   ):
     output_dir = Path(output_dir)
-<<<<<<< HEAD
     den_file_1 = list(
         (output_dir/task_work_path_list[0]).glob(DENSITY_FILE))[0]
     den_file_2 = list(
@@ -165,19 +134,10 @@
 
     dipole_moment_array = get_dipole_moment_array(
         task_work_path_list, output_dir, axis)
-=======
-    den_file_1 = list((output_dir/task_work_path_list[0]).glob(DENSITY_FILE))[0]
-    den_file_2 = list((output_dir/task_work_path_list[1]).glob(DENSITY_FILE))[0]
-    rho_cube_1 = Cp2kCube(den_file_1)
-    rho_cube_2 = Cp2kCube(den_file_2)
-
-    dipole_moment_array = get_dipole_moment_array(task_work_path_list, output_dir, axis)
->>>>>>> 841a122e
     volume_array = get_volume_array(task_work_path_list, output_dir)
     polarization_array = dipole_moment_array/volume_array
     Delta_macro_polarization = polarization_array[1]-polarization_array[0]
 
-<<<<<<< HEAD
     z, dielectric_constant = get_dielectric_constant_profile(rho_1=rho_cube_1,
                                                              rho_2=rho_cube_2,
                                                              Delta_macro_Efield=2.0*intensity,
@@ -187,18 +147,6 @@
 
 
 def gen_cp2k_input_dict(input_file: str,
-=======
-    z, dielectric_constant = get_dielectric_constant_profile(rho_1=rho_cube_1, 
-                                                             rho_2=rho_cube_2, 
-                                                             Delta_macro_Efield=2.0*intensity, 
-                                                             Delta_macro_polarization=Delta_macro_polarization,
-                                                             axis=axis)
-    return z, dielectric_constant
-                
-    
-
-def gen_cp2k_input_dict(input_file: str, 
->>>>>>> 841a122e
                         canonical: bool
                         ):
     if canonical:
@@ -245,17 +193,10 @@
     # Add the print moments input to the input dictionary
     assert len(input_dict['+force_eval']) == 1, \
         "Only one FORCE_EVAL is supported for now"
-<<<<<<< HEAD
 
     if '+print' not in input_dict['+force_eval'][0]['+dft']:
         input_dict['+force_eval'][0]['+dft']['+print'] = {}
 
-=======
-    
-    if '+print' not in input_dict['+force_eval'][0]['+dft']:
-        input_dict['+force_eval'][0]['+dft']['+print'] = {}
-    
->>>>>>> 841a122e
     moment_dict = {
         '+moments': {
             'periodic': periodic,
@@ -265,7 +206,6 @@
     input_dict['+force_eval'][0]['+dft']['+print'].update(moment_dict)
     return input_dict
 
-<<<<<<< HEAD
 
 def add_print_density(input_dict: Dict,
                       ):
@@ -279,21 +219,6 @@
     density_dict = {
         '+e_density_cube': {
             '+each': {
-=======
-def add_print_density(input_dict: Dict,
-                        ):
-    # Add the print moments input to the input dictionary
-    assert len(input_dict['+force_eval']) == 1, \
-        "Only one FORCE_EVAL is supported for now"
-    
-    if '+print' not in input_dict['+force_eval'][0]['+dft']:
-        input_dict['+force_eval'][0]['+dft']['+print'] = {}
-    
-    density_dict = {
-        '+e_density_cube': {
-            'stride': '1 1 1',
-            '+each':{
->>>>>>> 841a122e
                 'geo_opt': '0'
             }
         }
@@ -325,10 +250,7 @@
         f"../{restart_wfn.name}"
     return input_dict
 
-<<<<<<< HEAD
-
-=======
->>>>>>> 841a122e
+
 def plot_dielectric_profile(z: npt.NDArray[np.float64],
                             dielectric_constant: npt.NDArray[np.float64],
                             output_dir: str,
@@ -338,27 +260,16 @@
     plt.style.use('cp2kdata.matplotlibstyle.jcp')
     row = 1
     col = 1
-<<<<<<< HEAD
     fig = plt.figure(figsize=(3.37*col, 1.89*row), dpi=600, facecolor='white')
     gs = fig.add_gridspec(row, col)
     ax = fig.add_subplot(gs[0])
-=======
-    fig = plt.figure(figsize=(3.37*col,1.89*row), dpi=600, facecolor='white')
-    gs = fig.add_gridspec(row,col)
-    ax  = fig.add_subplot(gs[0])
->>>>>>> 841a122e
     ax.plot(z, dielectric_constant)
     ax.set_ylim(bottom=0)
     ax.set_ylabel(r"$\varepsilon_{\infty}$")
     ax.set_xlabel(f"{axis} [Bohr]")
-<<<<<<< HEAD
     fig.savefig(output_dir/"dielectric_profile.png",
                 dpi=600, bbox_inches='tight')
 
-=======
-    fig.savefig(output_dir/"dielectric_profile.png", dpi=600, bbox_inches='tight')
-    
->>>>>>> 841a122e
 
 def gen_calc_opposite_efield(input_dict: Dict,
                              intensity: npt.NDArray[np.float64],
@@ -369,11 +280,7 @@
                              filename: str,
                              output_dir: str,
                              extra_forward_files: List[str],
-<<<<<<< HEAD
                              restart_wfn: str = None,
-=======
-                             restart_wfn: str=None,
->>>>>>> 841a122e
                              ):
     # for the atomic dielectric constant calculation
     direction_vector = {
@@ -394,7 +301,6 @@
     elif eps_type == "static":
         input_dict = add_run_type(input_dict, "GEO_OPT")
 
-<<<<<<< HEAD
     if restart_wfn is not None:
         input_dict = add_restart_wfn(input_dict, restart_wfn)
 
@@ -406,19 +312,6 @@
                                       displacement_field=displacement_field,
                                       polarisation=list(
                                           sign*direction_vector[axis]),
-=======
-
-    if restart_wfn is not None:
-        input_dict = add_restart_wfn(input_dict, restart_wfn)
-    
-    # Add the efield input to the input dictionary
-    
-    for sign in [-1, 1]:
-        input_dict = add_efield_input(input_dict=input_dict, 
-                                      intensity=intensity, 
-                                      displacement_field=displacement_field, 
-                                      polarisation=list(sign*direction_vector[axis]), 
->>>>>>> 841a122e
                                       d_filter=list(direction_vector[axis]))
 
         # Write the input dictionary to a file
@@ -429,20 +322,13 @@
 
         output_file = single_calc_dir/"input.inp"
         write_cp2k_input(input_dict, output_file)
-<<<<<<< HEAD
         print(
             f"Input file for efield {intensity:7.6f} written to {output_file}")
-=======
-        print(f"Input file for efield {intensity:7.6f} written to {output_file}")
->>>>>>> 841a122e
         copy_file_list(extra_forward_files, single_calc_dir)
 
     return task_work_path_list
 
-<<<<<<< HEAD
-
-=======
->>>>>>> 841a122e
+
 def gen_series_calc_efield(input_dict: Dict,
                            intensity_array: npt.NDArray[np.float64],
                            displacement_field: bool,
@@ -476,18 +362,11 @@
         input_dict = add_restart_wfn(input_dict, restart_wfn)
     # Add the efield input to the input dictionary
     for intensity in intensity_array:
-<<<<<<< HEAD
         input_dict = add_efield_input(input_dict=input_dict,
                                       intensity=intensity,
                                       displacement_field=displacement_field,
                                       polarisation=list(
                                           direction_vector[axis]),
-=======
-        input_dict = add_efield_input(input_dict=input_dict, 
-                                      intensity=intensity, 
-                                      displacement_field=displacement_field, 
-                                      polarisation=list(direction_vector[axis]), 
->>>>>>> 841a122e
                                       d_filter=list(direction_vector[axis]),
                                       )
 
@@ -505,16 +384,10 @@
 
     return task_work_path_list
 
-<<<<<<< HEAD
 
 def gen_task_list(command: str,
                   task_work_path_list: List[str],
                   extra_forward_files: List[str],
-=======
-def gen_task_list(command: str, 
-                  task_work_path_list: List[str], 
-                  extra_forward_files: List[str], 
->>>>>>> 841a122e
                   backward_files: List[str]):
     # generate task list
     task_list = []
@@ -540,22 +413,14 @@
                      machine_dict: Dict,
                      resources_dict: Dict,
                      command: str,
-<<<<<<< HEAD
                      extra_forward_files: List[str] = [],
                      extra_forward_common_files: List[str] = [],
                      restart_wfn: str = None,
                      dry_run: bool = False,
-=======
-                     extra_forward_files: List[str]=[],
-                     extra_forward_common_files: List[str]=[],
-                     restart_wfn: str=None,
-                     dry_run: bool=False,
->>>>>>> 841a122e
                      ):
     # gen input dict
     template_input_dict = gen_cp2k_input_dict(input_file, canonical=True)
     # gen task work path list
-<<<<<<< HEAD
 
     task_work_path_list = \
         gen_series_calc_efield(input_dict=template_input_dict,
@@ -565,34 +430,16 @@
                                periodic=True,
                                eps_type=eps_type,
                                filename="="+DIPOLE_MOMENT_FILE,
-=======
-    
-    task_work_path_list = \
-        gen_series_calc_efield(input_dict=template_input_dict, 
-                               intensity_array=intensity_array, 
-                               displacement_field=False, 
-                               axis=axis,
-                               periodic=True, 
-                               eps_type=eps_type,
-                               filename="="+DIPOLE_MOMENT_FILE, 
->>>>>>> 841a122e
                                output_dir=output_dir,
                                extra_forward_files=extra_forward_files,
                                restart_wfn=restart_wfn
                                )
     # gen task
-<<<<<<< HEAD
     task_list = gen_task_list(command=command,
                               task_work_path_list=task_work_path_list,
                               extra_forward_files=extra_forward_files,
                               backward_files=[
                                   DIPOLE_MOMENT_FILE, CP2K_LOG_FILE]
-=======
-    task_list = gen_task_list(command=command, 
-                              task_work_path_list=task_work_path_list, 
-                              extra_forward_files=extra_forward_files,
-                              backward_files=[DIPOLE_MOMENT_FILE, CP2K_LOG_FILE]
->>>>>>> 841a122e
                               )
     # submission
     machine = Machine.load_from_dict(machine_dict)
@@ -617,34 +464,20 @@
         # dry_run has been already true
         exit_on_submit = True
     else:
-<<<<<<< HEAD
         exit_on_submit = False
     submission.run_submission(dry_run=dry_run, exit_on_submit=exit_on_submit)
 
     dipole_moment_array = get_dipole_moment_array(
         task_work_path_list, output_dir, axis)
-=======
-        exit_on_submit = False         
-    submission.run_submission(dry_run=dry_run, exit_on_submit=exit_on_submit)
-
-    dipole_moment_array = get_dipole_moment_array(task_work_path_list, output_dir, axis)
->>>>>>> 841a122e
     volume_array = get_volume_array(task_work_path_list, output_dir)
     # use one volume for all calculation
     dielectric_constant = get_dielectric_constant(dipole_moment_array,
                                                   intensity_array,
                                                   volume_array)
-<<<<<<< HEAD
     plot_dielectric_fitting(intensity_array=intensity_array,
                             dipole_moment_array=dipole_moment_array,
                             dielectric_constant=dielectric_constant,
                             output_dir=output_dir,
-=======
-    plot_dielectric_fitting(intensity_array=intensity_array, 
-                            dipole_moment_array=dipole_moment_array, 
-                            dielectric_constant=dielectric_constant, 
-                            output_dir=output_dir, 
->>>>>>> 841a122e
                             axis=axis,)
     #
     output_dir = Path(output_dir)
@@ -664,23 +497,15 @@
                      machine_dict: Dict,
                      resources_dict: Dict,
                      command: str,
-<<<<<<< HEAD
                      extra_forward_files: List[str] = [],
                      extra_forward_common_files: List[str] = [],
                      restart_wfn: str = None,
                      dry_run: bool = False,
-=======
-                     extra_forward_files: List[str]=[],
-                     extra_forward_common_files: List[str]=[],
-                     restart_wfn: str=None,
-                     dry_run: bool=False,
->>>>>>> 841a122e
                      ):
     # gen input dict
     template_input_dict = gen_cp2k_input_dict(input_file, canonical=True)
     # gen task work path list
     task_work_path_list = \
-<<<<<<< HEAD
         gen_calc_opposite_efield(input_dict=template_input_dict,
                                  intensity=intensity,
                                  displacement_field=False,
@@ -688,62 +513,34 @@
                                  periodic=True,
                                  eps_type=eps_type,
                                  filename="="+DIPOLE_MOMENT_FILE,
-=======
-        gen_calc_opposite_efield(input_dict=template_input_dict, 
-                                 intensity=intensity, 
-                                 displacement_field=False,
-                                 axis=axis, 
-                                 periodic=True, 
-                                 eps_type=eps_type,
-                                 filename="="+DIPOLE_MOMENT_FILE, 
->>>>>>> 841a122e
                                  output_dir=output_dir,
                                  extra_forward_files=extra_forward_files,
                                  restart_wfn=restart_wfn
                                  )
 
     # gen task
-<<<<<<< HEAD
     task_list = gen_task_list(command=command,
                               task_work_path_list=task_work_path_list,
                               extra_forward_files=extra_forward_files,
                               backward_files=[DIPOLE_MOMENT_FILE,
                                               CP2K_LOG_FILE, DENSITY_FILE]
-=======
-    task_list = gen_task_list(command=command, 
-                              task_work_path_list=task_work_path_list, 
-                              extra_forward_files=extra_forward_files,
-                              backward_files=[DIPOLE_MOMENT_FILE, CP2K_LOG_FILE, DENSITY_FILE]
->>>>>>> 841a122e
                               )
     # submission
     machine = Machine.load_from_dict(machine_dict)
     resources = Resources.load_from_dict(resources_dict)
     # to absolute path
-<<<<<<< HEAD
     # TODO: bug here the common files cannot be uploaded using LazyLocalContext.
-=======
-    #TODO: bug here the common files cannot be uploaded using LazyLocalContext.
->>>>>>> 841a122e
     forward_common_files = extra_forward_common_files
     if restart_wfn:
         forward_common_files.append(restart_wfn)
     # copy to the work base directory so that it can be uploaded
     copy_file_list(forward_common_files, output_dir)
     # workbase will be coverted to absolute path
-<<<<<<< HEAD
     # local_root/taskpath is the full path for upload files
     submission = Submission(work_base=output_dir,
                             machine=machine,
                             resources=resources,
                             task_list=task_list,
-=======
-    # local_root/taskpath is the full path for upload files 
-    submission = Submission(work_base=output_dir,
-                            machine=machine,
-                            resources=resources, 
-                            task_list=task_list, 
->>>>>>> 841a122e
                             forward_common_files=forward_common_files,
                             backward_common_files=[],
                             )
@@ -751,11 +548,7 @@
         # dry_run has been already true
         exit_on_submit = True
     else:
-<<<<<<< HEAD
         exit_on_submit = False
-=======
-        exit_on_submit = False              
->>>>>>> 841a122e
     submission.run_submission(dry_run=dry_run, exit_on_submit=exit_on_submit)
 
     z, dielectric_constant = get_dielectic_constant_atomic(task_work_path_list=task_work_path_list,
@@ -765,7 +558,6 @@
                                                            )
 
     output_dir = Path(output_dir)
-<<<<<<< HEAD
     np.savetxt(output_dir/"diel_profile.dat",
                np.array([z, dielectric_constant]).T)
     plot_dielectric_profile(z, dielectric_constant, output_dir, axis)
@@ -776,22 +568,11 @@
               machine_dict: Dict,
               resources_dict: Dict,
               dry_run: bool = False,
-=======
-    np.savetxt(output_dir/"diel_profile.dat", np.array([z, dielectric_constant]).T)
-    plot_dielectric_profile(z, dielectric_constant, output_dir, axis)
-    print("Workflow for Calculation of Dielectric Constant Complete!")
-
-def calc_diel(input_dict: Dict, 
-              machine_dict: Dict, 
-              resources_dict: Dict, 
-              dry_run: bool=False,
->>>>>>> 841a122e
               ):
     # the wrap function for different types of dielectric constant calculation
 
     scale = input_dict.pop('scale', 'global')
     if scale == 'global':
-<<<<<<< HEAD
         calc_diel_global(**input_dict,
                          machine_dict=machine_dict,
                          resources_dict=resources_dict,
@@ -799,15 +580,6 @@
     elif scale == 'atomic':
         calc_diel_atomic(**input_dict,
                          machine_dict=machine_dict,
-=======
-        calc_diel_global(**input_dict, 
-                         machine_dict=machine_dict, 
-                         resources_dict=resources_dict,
-                         dry_run=dry_run)
-    elif scale == 'atomic':
-        calc_diel_atomic(**input_dict, 
-                         machine_dict=machine_dict, 
->>>>>>> 841a122e
                          resources_dict=resources_dict,
                          dry_run=dry_run)
     else:
